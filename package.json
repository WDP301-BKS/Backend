{
  "name": "football-field-booking-backend",
  "version": "1.0.0",
  "description": "Backend for football field booking platform",
  "main": "src/index.js",
  "scripts": {
    "start": "node src/index.js",
    "dev": "nodemon src/index.js",
    "test": "jest",
    "test:race": "jest test/race-condition-test.js"
  },
  "dependencies": {
    "axios": "^1.9.0",
    "bcryptjs": "^2.4.3",
    "cloudinary": "^2.6.1",
    "cors": "^2.8.5",
    "dayjs": "^1.11.13",
    "dotenv": "^16.0.3",
    "express": "^4.18.2",
    "express-async-handler": "^1.2.0",
    "express-rate-limit": "^7.5.0",
    "google-auth-library": "^9.0.0",
    "ioredis": "^5.6.1",
    "joi": "^17.9.2",
    "jsonwebtoken": "^9.0.0",
    "morgan": "^1.10.0",
    "multer": "^1.4.5-lts.1",
    "node-cache": "^5.1.2",
    "nodemailer": "^7.0.3",
    "pg": "^8.16.0",
    "pg-hstore": "^2.3.4",
    "sanitize-html": "^2.17.0",
    "sequelize": "^6.31.1",
    "socket.io": "^4.8.1",
<<<<<<< HEAD
    "socket.io-client": "^4.8.1",
=======
    "stripe": "^18.1.1",
>>>>>>> de1b6e4d
    "uuid": "^11.1.0",
    "validator": "^13.15.0",
    "winston": "^3.17.0"
  },
  "devDependencies": {
    "jest": "^30.0.0",
    "nodemon": "^2.0.22",
    "sequelize-cli": "^6.6.3",
    "supertest": "^7.1.1"
  },
  "jest": {
    "testEnvironment": "node",
    "testTimeout": 30000,
    "setupFilesAfterEnv": [
      "<rootDir>/test/setup.js"
    ]
  }
}<|MERGE_RESOLUTION|>--- conflicted
+++ resolved
@@ -32,11 +32,8 @@
     "sanitize-html": "^2.17.0",
     "sequelize": "^6.31.1",
     "socket.io": "^4.8.1",
-<<<<<<< HEAD
     "socket.io-client": "^4.8.1",
-=======
     "stripe": "^18.1.1",
->>>>>>> de1b6e4d
     "uuid": "^11.1.0",
     "validator": "^13.15.0",
     "winston": "^3.17.0"
