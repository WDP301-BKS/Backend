const { Booking, TimeSlot, Field, User, SubField, Location, Payment, FieldPricingRule } = require('../models');
const { ValidationError, Op } = require('sequelize');
const { sequelize } = require('../config/db.config');
const responseFormatter = require('../utils/responseFormatter');
const dbOptimizer = require('../utils/dbOptimizer');
const retryMechanism = require('../utils/retryMechanism');
const performanceMonitor = require('../utils/performanceMonitorNew');
const { emitBookingStatusUpdate, emitBookingPaymentUpdate, emitBookingEvent } = require('../config/socket.config');
// Import centralized services
const RealTimeEventService = require('../services/shared/realTimeEventService');
const TimeSlotService = require('../services/shared/timeSlotService');

// Get field availability for a specific date with optimized performance
const getFieldAvailability = async (req, res) => {
    const operationId = performanceMonitor.startOperation('get_field_availability', {
        type: 'booking_availability',
        fieldId: req.params.fieldId,
        date: req.query.date
    });

    try {
        const { fieldId } = req.params;
        const { date } = req.query;

        if (!date) {
            performanceMonitor.endOperation(operationId, { error: 'VALIDATION_ERROR' });
            return res.status(400).json(responseFormatter.error({
                code: 'VALIDATION_ERROR',
                message: 'Ngày không được để trống'
            }));
        }

        // Use optimized availability check
        const availabilityResult = await retryMechanism.executeDatabaseOperation(
            () => dbOptimizer.checkAvailabilityOptimized(fieldId, date, []),
            'availability_check'
        );

        performanceMonitor.endOperation(operationId, { success: true });

        return res.json(responseFormatter.success({
            fieldId,
            date,
            unavailableSlots: availabilityResult.unavailableSlots || [],
            isAvailable: availabilityResult.isAvailable,
            conflicts: availabilityResult.conflicts || []
        }));

    } catch (error) {
        console.error('Error in getFieldAvailability:', error);
        performanceMonitor.endOperation(operationId, { error: error.message });
        performanceMonitor.monitorBookingOperation('availability_check', req.params.fieldId, 0, false, error.message);
        return res.status(500).json(responseFormatter.error({
            code: 'INTERNAL_SERVER_ERROR',
            message: 'Đã có lỗi xảy ra khi kiểm tra tình trạng sân',
            details: process.env.NODE_ENV === 'development' ? error.message : undefined
        }));
    }
};

// Create a new booking
const createBooking = async (req, res) => {
    const operationId = performanceMonitor.startOperation('create_booking', {
        type: 'booking_creation',
        userId: req.user?.id,
        fieldId: req.body.fieldId
    });

    try {
        const userId = req.user?.id;

        // Check if user is authenticated
        if (!userId) {
            performanceMonitor.endOperation(operationId, { error: 'UNAUTHORIZED' });
            return res.status(401).json(responseFormatter.error({
                code: 'UNAUTHORIZED',
                message: 'Bạn cần đăng nhập để đặt sân'
            }));
        }

        const {
            fieldId,
            subFieldIds,
            bookingDate,
            timeSlots,
            totalAmount,
            customerInfo,
            paymentMethod
        } = req.body;

        // 🔧 DEBUG: Log the incoming request data
        console.log('🔍 CREATE BOOKING REQUEST DEBUG:');
        console.log('📋 fieldId:', fieldId);
        console.log('📋 subFieldIds:', subFieldIds);
        console.log('📋 bookingDate:', bookingDate);
        console.log('📋 timeSlots:', JSON.stringify(timeSlots, null, 2));
        console.log('📋 totalAmount:', totalAmount);
        console.log('📋 Full request body:', JSON.stringify(req.body, null, 2));

        // Validate required fields
        if (!fieldId || !subFieldIds || !bookingDate || !timeSlots || !totalAmount) {
            performanceMonitor.endOperation(operationId, { error: 'VALIDATION_ERROR' });
            return res.status(400).json(responseFormatter.error({
                code: 'VALIDATION_ERROR',
                message: 'Thiếu thông tin bắt buộc'
            }));
        }

        // Check if field exists with retry mechanism
        const field = await retryMechanism.executeDatabaseOperation(
            () => Field.findByPk(fieldId),
            'field_lookup'
        );

        if (!field) {
            performanceMonitor.endOperation(operationId, { error: 'NOT_FOUND' });
            return res.status(404).json(responseFormatter.error({
                code: 'NOT_FOUND',
                message: 'Không tìm thấy sân bóng'
            }));
        }

        // Use atomic booking creation with proper transaction and locking
        const bookingResult = await retryMechanism.executeDatabaseOperation(
            () => dbOptimizer.createBookingAtomically(fieldId, bookingDate, timeSlots, {
                user_id: userId,
                booking_date: new Date(),
                status: 'payment_pending', // Start with payment_pending status
                total_price: totalAmount,
                payment_status: 'pending',
                customer_info: customerInfo || null
            }),
            'atomic_booking_creation'
        );

        // Check if booking creation failed due to conflicts
        if (bookingResult.error) {
            performanceMonitor.endOperation(operationId, { error: bookingResult.code });
            return res.status(409).json(responseFormatter.error({
                code: bookingResult.code,
                message: bookingResult.message,
                details: bookingResult.details
            }));
        }

        const booking = bookingResult;

        // Monitor booking operation
        performanceMonitor.monitorBookingOperation('create', fieldId, totalAmount, true);

        // Return booking details with optimized lookup
        const bookingWithDetails = await retryMechanism.executeDatabaseOperation(
            () => dbOptimizer.getBookingWithDetails(booking.id),
            'booking_details_lookup'
        );

        performanceMonitor.endOperation(operationId, { success: true, bookingId: booking.id });

        return res.status(201).json(responseFormatter.success(bookingWithDetails));

    } catch (error) {
        console.error('Error in createBooking:', error);
        performanceMonitor.endOperation(operationId, { error: error.message });
        performanceMonitor.monitorBookingOperation('create', req.body.fieldId, req.body.totalAmount, false, error.message);
        
        if (error instanceof ValidationError) {
            return res.status(400).json(responseFormatter.error({
                code: 'VALIDATION_ERROR',
                message: 'Dữ liệu không hợp lệ',
                details: error.errors.reduce((acc, curr) => {
                    acc[curr.path] = curr.message;
                    return acc;
                }, {})
            }));
        }
        return res.status(500).json(responseFormatter.error({
            code: 'INTERNAL_SERVER_ERROR',
            message: 'Đã có lỗi xảy ra khi tạo đặt sân'
        }));
    }
};

// Get user's bookings with pagination (optimized)
const getUserBookings = async (req, res) => {
    const operationId = performanceMonitor.startOperation('get_user_bookings', {
        type: 'booking_lookup',
        userId: req.user?.id
    });

    try {
        const userId = req.user?.id;
        if (!userId) {
            performanceMonitor.endOperation(operationId, { error: 'UNAUTHORIZED' });
            return res.status(401).json(responseFormatter.error({
                code: 'UNAUTHORIZED',
                message: 'Bạn cần đăng nhập để xem lịch sử đặt sân'
            }));
        }

        // Extract pagination parameters - handle arrays from duplicate query params
        const rawPage = Array.isArray(req.query.page) ? req.query.page[req.query.page.length - 1] : req.query.page;
        const rawLimit = Array.isArray(req.query.limit) ? req.query.limit[req.query.limit.length - 1] : req.query.limit;
        const page = Math.max(1, parseInt(rawPage) || 1);
        const limit = Math.min(parseInt(rawLimit) || 20, 100);
        const offset = (page - 1) * limit;
        
        // Extract filters
        const { 
            status: rawStatus, 
            search: rawSearch, 
            startDate: rawStartDate, 
            endDate: rawEndDate, 
            sortBy: rawSortBy = 'created_at', 
            sortOrder: rawSortOrder = 'DESC' 
        } = req.query;

        // Handle duplicate query parameters (arrays) by taking the last value
        const status = Array.isArray(rawStatus) ? rawStatus[rawStatus.length - 1] : rawStatus;
        const search = Array.isArray(rawSearch) ? rawSearch[rawSearch.length - 1] : rawSearch;
        const startDate = Array.isArray(rawStartDate) ? rawStartDate[rawStartDate.length - 1] : rawStartDate;
        const endDate = Array.isArray(rawEndDate) ? rawEndDate[rawEndDate.length - 1] : rawEndDate;
        const sortBy = Array.isArray(rawSortBy) ? rawSortBy[rawSortBy.length - 1] : rawSortBy;
        const sortOrder = Array.isArray(rawSortOrder) ? rawSortOrder[rawSortOrder.length - 1] : rawSortOrder;

        // Build where conditions
        const whereConditions = { user_id: userId };
        
        if (status && status !== 'all') {
            whereConditions.status = status;
        }
        
        if (startDate && endDate) {
            whereConditions.booking_date = {
                [Op.between]: [startDate, endDate]
            };
        }

        // Build search conditions
        let searchConditions = {};
        if (search && search.trim()) {
            const searchTerm = search.trim();
            searchConditions = {
                [Op.or]: [
                    { id: { [Op.iLike]: `%${searchTerm}%` } },
                    {
                        booking_metadata: {
                            fieldName: { [Op.iLike]: `%${searchTerm}%` }
                        }
                    }
                ]
            };
        }

        const finalWhereConditions = {
            [Op.and]: [
                whereConditions,
                ...(Object.keys(searchConditions).length ? [searchConditions] : [])
            ]
        };

        // Get total count and bookings in parallel
        const [totalCount, bookings] = await Promise.all([
            Booking.count({ where: finalWhereConditions }),
            retryMechanism.executeDatabaseOperation(
                () => Booking.findAll({
                    where: finalWhereConditions,
                    include: [
                        {
                            model: TimeSlot,
                            as: 'timeSlots',
                            attributes: ['id', 'start_time', 'end_time', 'date'],
                            include: [{
                                model: SubField,
                                as: 'subfield',
                                attributes: ['id', 'name', 'field_type'], // Changed from 'type' to 'field_type'
                                include: [{
                                    model: Field,
                                    as: 'field',
                                    attributes: ['id', 'name', 'location_id', 'images1'], // Added images1
                                    include: [{
                                        model: Location,
                                        as: 'location',
                                        attributes: ['id', 'address_text', 'city', 'district']
                                    }]
                                }]
                            }]
                        }
                    ],
                    order: [[sortBy, String(sortOrder).toUpperCase()]],
                    limit,
                    offset
                }),
                'user_bookings_lookup'
            )
        ]);

        const totalPages = Math.ceil(totalCount / limit);

        performanceMonitor.endOperation(operationId, { 
            success: true, 
            bookingCount: bookings.length,
            totalCount,
            page 
        });

        return res.json(responseFormatter.success({
            bookings,
            pagination: {
                page,
                limit,
                total: totalCount,
                totalPages,
                hasNext: page < totalPages,
                hasPrev: page > 1
            }
        }));

    } catch (error) {
        console.error('Error in getUserBookings:', error);
        performanceMonitor.endOperation(operationId, { error: error.message });
        return res.status(500).json(responseFormatter.error({
            code: 'INTERNAL_SERVER_ERROR',
            message: 'Đã có lỗi xảy ra khi lấy lịch sử đặt sân'
        }));
    }
};

// Cancel booking (for authenticated users)
const cancelBooking = async (req, res) => {
    const operationId = performanceMonitor.startOperation('cancel_booking', {
        type: 'booking_cancellation',
        bookingId: req.params.id,
        userId: req.user?.id
    });

    try {
        const { id } = req.params;
        const userId = req.user?.id;
        const { reason, refundMethod } = req.body;

        // Validate required fields
        if (!reason) {
            performanceMonitor.endOperation(operationId, { error: 'VALIDATION_ERROR' });
            return res.status(400).json(responseFormatter.error({
                code: 'VALIDATION_ERROR',
                message: 'Vui lòng cung cấp lý do hủy đặt sân'
            }));
        }

        // Use optimized booking lookup with retry
        const booking = await retryMechanism.executeDatabaseOperation(
            () => Booking.findOne({
                where: {
                    id,
                    user_id: userId
                }
            }),
            'booking_lookup'
        );

        if (!booking) {
            performanceMonitor.endOperation(operationId, { error: 'NOT_FOUND' });
            return res.status(404).json(responseFormatter.error({
                code: 'NOT_FOUND',
                message: 'Không tìm thấy đặt sân'
            }));
        }

        if (booking.status === 'cancelled') {
            performanceMonitor.endOperation(operationId, { error: 'ALREADY_CANCELLED' });
            return res.status(400).json(responseFormatter.error({
                code: 'VALIDATION_ERROR',
                message: 'Đặt sân đã được hủy trước đó'
            }));
        }

        // Kiểm tra trạng thái thanh toán để xử lý refund
        const needsStripeRefund = booking.status === 'confirmed' && 
                                 booking.payment_status === 'paid' && 
                                 booking.total_price > 0;

        let refundAmount = 0;
        let refundPercentage = 0;
        let stripeRefundId = null;
        
        // Import PaymentController để sử dụng calculateRefundPercentage
        const paymentController = require('../controllers/payment.controller');
        
        if (needsStripeRefund) {
            console.log('🔄 Processing Stripe refund for booking:', booking.id);
            
            try {
                // Tìm payment record để lấy Stripe payment intent ID
                const payment = await Payment.findOne({
                    where: { booking_id: booking.id }
                });

                if (!payment || !payment.stripe_payment_intent_id) {
                    throw new Error('Không tìm thấy thông tin thanh toán để hoàn tiền');
                }
                
                // Get first timeslot to determine booking date/time
                const firstTimeSlot = await TimeSlot.findOne({
                    where: { booking_id: booking.id },
                    order: [['date', 'ASC'], ['start_time', 'ASC']]
                });
                
                // Extract booking date and time
                const bookingDateTime = firstTimeSlot 
                    ? new Date(`${firstTimeSlot.date}T${firstTimeSlot.start_time}`) 
                    : new Date(booking.booking_date);
                
                // Calculate refund percentage based on cancellation rules
                try {
                    // Ensure all dates are valid before calculation
                    if (!bookingDateTime || isNaN(bookingDateTime.getTime())) {
                        console.warn('Invalid booking date time for refund calculation:', bookingDateTime);
                        bookingDateTime = new Date(); // Fallback to current time if invalid
                    }
                    
                    // Log the input parameters for debugging
                    console.log('Refund calculation parameters:', {
                        bookingDateTime: bookingDateTime.toISOString(),
                        created_at: booking.created_at,
                        cancellationTime: new Date().toISOString()
                    });
                    
                    try {
                        refundPercentage = paymentController.calculateRefundPercentage(
                            bookingDateTime, 
                            booking.created_at, 
                            new Date()
                        );
                        
                        console.log(`📊 Calculated refund percentage: ${refundPercentage}%`);
                    } catch (refundCalcError) {
                        console.error('Error calculating refund percentage:', refundCalcError);
                        // Default to 0% refund if calculation fails
                        refundPercentage = 0;
                    }
                } catch (calcError) {
                    console.error('Error during refund calculation:', calcError);
                    // Default to 0% refund on calculation error
                    refundPercentage = 0;
                }
                
                // Calculate refund amount based on percentage
                refundAmount = Math.round((booking.total_price * refundPercentage) / 100);
                
                // Skip refund process if refund amount is 0
                if (refundAmount <= 0) {
                    console.log('⚠️ No refund will be processed (0% refund policy applied)');
                    stripeRefundId = 'no-refund';
                } else {
                    // Tạo refund qua Stripe
                    const stripe = require('stripe')(process.env.STRIPE_SECRET_KEY);
                    const refund = await stripe.refunds.create({
                        payment_intent: payment.stripe_payment_intent_id,
                        amount: refundAmount, // Apply calculated refund amount
                        reason: 'requested_by_customer',
                        metadata: {
                            booking_id: booking.id,
                            cancellation_reason: reason,
                            user_id: userId,
                            refund_percentage: refundPercentage,
                            cancellation_time: new Date().toISOString(),
                            booking_time: bookingDateTime.toISOString()
                        }
                    });

                    stripeRefundId = refund.id;
                    console.log(`✅ Stripe refund created for ${refundPercentage}% (${refundAmount}đ): ${refund.id}`);
                }

                // Cập nhật payment record với refund info
                if (refundAmount > 0) {
                    await payment.update({
                        status: 'refunded',
                        refund_amount: refundAmount,
                        refund_percentage: refundPercentage,
                        refund_reason: reason,
                        stripe_refund_id: stripeRefundId,
                        updated_at: new Date()
                    });
                } else {
                    // If no refund was processed, just mark as cancelled
                    await payment.update({
                        refund_amount: 0,
                        refund_percentage: refundPercentage,
                        refund_reason: reason,
                        updated_at: new Date()
                    });
                }

            } catch (stripeError) {
                console.error('❌ Error creating Stripe refund:', stripeError);
                performanceMonitor.endOperation(operationId, { error: 'REFUND_FAILED' });
                return res.status(500).json(responseFormatter.error({
                    code: 'REFUND_ERROR',
                    message: 'Không thể xử lý hoàn tiền. Vui lòng liên hệ hỗ trợ.',
                    details: stripeError.message
                }));
            }
        } else {
            // Trường hợp chưa thanh toán - chỉ hủy booking
            refundAmount = 0;
            refundPercentage = 0;
        }

        // Update booking status with cancellation details
        const updateData = {
            status: 'cancelled',
            payment_status: needsStripeRefund && refundAmount > 0 ? 'refunded' : 'cancelled',
            cancellation_reason: reason,
            refund_method: needsStripeRefund ? 'stripe_refund' : refundMethod,
            refund_amount: refundAmount,
            refund_percentage: refundPercentage,
            cancelled_at: new Date(),
            updated_at: new Date()
        };

        if (stripeRefundId) {
            updateData.stripe_refund_id = stripeRefundId;
        }

        await retryMechanism.executeDatabaseOperation(
            () => booking.update(updateData),
            'booking_cancellation'
        );

        // Free up the time slots for re-booking but keep relationship for history
        await retryMechanism.executeDatabaseOperation(
            () => TimeSlot.update(
                { status: 'available' }, // Chỉ set available, giữ nguyên booking_id để lưu history
                { where: { booking_id: booking.id } }
            ),
            'timeslot_release'
        );

        // Monitor booking operation
        performanceMonitor.monitorBookingOperation('cancel', id, booking.total_price, true);
        performanceMonitor.endOperation(operationId, { success: true });

        // 📧 EMAIL POLICY: No email notifications are sent for booking cancellations
        // This is intentional business logic:
        // - payment_pending bookings: No email sent since customer hasn't paid yet
        // - confirmed bookings: No email sent for regular cancellations (only maintenance cancellations send email)
        // - Email notifications are only sent for maintenance-related cancellations (see cancelBookingForMaintenance)
        console.log(`📧 Email policy: No email sent for booking cancellation (status: ${booking.status})`);

        // Emit real-time notifications for booking cancellation using centralized service
        try {
<<<<<<< HEAD
            await RealTimeEventService.emitBookingCancelled(booking.id, {
                reason: reason,
                refundAmount: refundAmount,
                userId: booking.user_id,
                paymentStatus: needsStripeRefund ? 'refunded' : 'cancelled',
                wasStripeRefund: needsStripeRefund
=======
            // Emit booking status update
            emitBookingStatusUpdate(booking.id, {
                status: 'cancelled',
                payment_status: needsStripeRefund && refundAmount > 0 ? 'refunded' : 'cancelled',
                userId: booking.user_id,
                bookingId: booking.id,
                refundAmount: refundAmount,
                refundPercentage: refundPercentage,
                cancellationReason: reason,
                timestamp: new Date().toISOString(),
                message: needsStripeRefund && refundAmount > 0
                    ? `Booking cancelled with ${refundPercentage}% refund processed`
                    : 'Booking cancelled successfully'
            });

            // Emit general booking event for broader notifications
            emitBookingEvent('booking_cancelled', booking.id, {
                userId: booking.user_id,
                bookingId: booking.id,
                status: 'cancelled',
                payment_status: needsStripeRefund && refundAmount > 0 ? 'refunded' : 'cancelled',
                refundAmount: refundAmount,
                refundPercentage: refundPercentage,
                wasStripeRefund: needsStripeRefund && refundAmount > 0,
                timestamp: new Date().toISOString(),
                refresh_needed: true, // Flag để frontend biết cần refresh
                message: needsStripeRefund && refundAmount > 0
                    ? `Your booking has been cancelled with ${refundPercentage}% refund (${refundAmount.toLocaleString('vi-VN')}đ)`
                    : 'Your booking has been cancelled successfully'
>>>>>>> c50bf0ab
            });

            console.log('✅ Real-time notifications sent for booking cancellation:', booking.id);

        } catch (socketError) {
            // Log socket errors but don't fail the cancellation
            console.error('❌ Error sending real-time notifications (cancellation still succeeded):', socketError);
        }

        // Prepare detailed success message based on refund percentage
        let successMessage = 'Đã hủy đặt sân thành công';
        if (needsStripeRefund) {
            if (refundPercentage === 100) {
                successMessage = 'Đã hủy đặt sân và hoàn 100% số tiền thành công';
            } else if (refundPercentage > 0) {
                successMessage = `Đã hủy đặt sân và hoàn ${refundPercentage}% số tiền (${refundAmount.toLocaleString('vi-VN')}đ)`;
            } else {
                successMessage = 'Đã hủy đặt sân thành công. Không được hoàn tiền do hủy muộn.';
            }
        }
        
        return res.json(responseFormatter.success({
            message: successMessage,
            data: {
                bookingId: booking.id,
                refundAmount: refundAmount,
                refundPercentage: refundPercentage,
                refundMethod: needsStripeRefund ? 'stripe_refund' : refundMethod,
                cancellationReason: reason,
                stripeRefundId: stripeRefundId,
                wasStripeRefund: needsStripeRefund && refundAmount > 0
            }
        }));

    } catch (error) {
        console.error('Error in cancelBooking:', error);
        
        // Log detailed error information for debugging
        console.error('Detailed error context:', {
            bookingId: req.params.id,
            userId: req.user?.id,
            reason: req.body?.reason,
            error: {
                name: error.name,
                message: error.message,
                stack: error.stack,
                code: error.code
            }
        });
        
        performanceMonitor.endOperation(operationId, { error: error.message });
        performanceMonitor.monitorBookingOperation('cancel', req.params.id, 0, false, error.message);
        
        // Provide more specific error messages based on error type
        let errorMessage = 'Đã có lỗi xảy ra khi hủy đặt sân';
        let errorCode = 'INTERNAL_SERVER_ERROR';
        let statusCode = 500;
        
        if (error.name === 'TypeError') {
            if (error.message && error.message.includes('is not a constructor')) {
                errorMessage = 'Lỗi cấu hình hệ thống. Vui lòng liên hệ hỗ trợ.';
                errorCode = 'SYSTEM_CONFIG_ERROR';
                // Log critical error for admin attention
                console.error('CRITICAL ERROR: Component initialization failure in booking cancellation');
            } else {
                errorMessage = 'Lỗi khi xử lý dữ liệu hủy đặt sân. Vui lòng thử lại sau.';
                errorCode = 'TYPE_ERROR';
            }
        } else if (error.message && error.message.includes('Stripe')) {
            errorMessage = 'Lỗi khi xử lý hoàn tiền. Vui lòng liên hệ hỗ trợ.';
            errorCode = 'STRIPE_ERROR';
        } else if (error.name === 'SequelizeConnectionError') {
            errorMessage = 'Lỗi kết nối cơ sở dữ liệu. Vui lòng thử lại sau.';
            errorCode = 'DATABASE_ERROR';
        }
        
        // For client-friendly error message on frontend
        console.debug(errorMessage, {
            service: 'sports-field-api',
            statusCode: errorCode
        });
        
        return res.status(statusCode).json(responseFormatter.error({
            code: errorCode,
            message: errorMessage,
            details: process.env.NODE_ENV === 'development' ? error.message : undefined
        }));
    }
};

// Get booking by ID (for authenticated users only)
const getBookingById = async (req, res) => {
    const operationId = performanceMonitor.startOperation('get_booking_by_id', {
        type: 'booking_lookup',
        bookingId: req.params.id,
        userId: req.user?.id
    });

    try {
        const { id } = req.params;
        const userId = req.user?.id;

        if (!userId) {
            performanceMonitor.endOperation(operationId, { error: 'UNAUTHORIZED' });
            return res.status(401).json(responseFormatter.error({
                code: 'UNAUTHORIZED',
                message: 'Bạn cần đăng nhập để xem thông tin booking'
            }));
        }

        // Find the booking for this user
        const booking = await retryMechanism.executeDatabaseOperation(
            () => Booking.findOne({
                where: {
                    id,
                    user_id: userId
                },
                include: [
                    {
                        model: TimeSlot,
                        as: 'timeSlots',
                        include: [{
                            model: SubField,
                            as: 'subfield',
                            include: [{
                                model: Field,
                                as: 'field',
                                include: [{ model: Location, as: 'location' }]
                            }]
                        }]
                    }
                ]
            }),
            'booking_lookup'
        );

        if (!booking) {
            performanceMonitor.endOperation(operationId, { error: 'NOT_FOUND' });
            return res.status(404).json(responseFormatter.error({
                code: 'NOT_FOUND',
                message: 'Không tìm thấy booking'
            }));
        }

        performanceMonitor.endOperation(operationId, { success: true });

        return res.json(responseFormatter.success(booking));

    } catch (error) {
        console.error('Error in getBookingById:', error);
        performanceMonitor.endOperation(operationId, { error: error.message });
        return res.status(500).json(responseFormatter.error({
            code: 'INTERNAL_SERVER_ERROR',
            message: 'Đã có lỗi xảy ra khi lấy thông tin booking'
        }));
    }
};

// Get booking statistics (for authenticated users)
const getBookingStats = async (req, res) => {
    const operationId = performanceMonitor.startOperation('get_booking_stats', {
        type: 'booking_stats',
        userId: req.user?.id
    });

    try {
        const userId = req.user?.id;
        if (!userId) {
            performanceMonitor.endOperation(operationId, { error: 'UNAUTHORIZED' });
            return res.status(401).json(responseFormatter.error({
                code: 'UNAUTHORIZED',
                message: 'Bạn cần đăng nhập để xem thống kê'
            }));
        }

        // Use optimized stats query from dbOptimizer
        const stats = await retryMechanism.executeDatabaseOperation(
            () => dbOptimizer.getBookingStatsOptimized({ userId }),
            'booking_stats_lookup'
        );

        performanceMonitor.endOperation(operationId, { success: true });

        return res.json(responseFormatter.success({
            totalBookings: parseInt(stats.total_bookings) || 0,
            totalHours: parseInt(stats.total_hours) || 0,
            totalSpent: parseFloat(stats.total_revenue) || 0,
            confirmedBookings: parseInt(stats.confirmed_bookings) || 0,
            pendingBookings: parseInt(stats.pending_bookings) || 0,
            cancelledBookings: parseInt(stats.cancelled_bookings) || 0,
            paidBookings: parseInt(stats.paid_bookings) || 0,
            averageBookingValue: parseFloat(stats.average_booking_value) || 0
        }));

    } catch (error) {
        console.error('Error in getBookingStats:', error);
        performanceMonitor.endOperation(operationId, { error: error.message });
        return res.status(500).json(responseFormatter.error({
            code: 'INTERNAL_SERVER_ERROR',
            message: 'Đã có lỗi xảy ra khi lấy thống kê booking'
        }));
    }
};

// Test email functionality - For development/testing purposes only
const testEmail = async (req, res) => {
    try {
        // Sử dụng real email service - đã xác nhận hoạt động
        const { sendBookingConfirmationEmail, sendOwnerBookingNotificationEmail } = require('../utils/emailService.js');
        
        // Mock booking details for testing
        const mockBookingDetails = {
            fieldName: 'Sân Bóng Thống Nhất',
            customerName: 'Trung Trực Lê',
            customerEmail: 'aeskychung@gmail.com',
            customerPhone: '+84912333112',
            date: 'Thứ Hai, 8 tháng 7, 2025',
            startTime: '10:00',
            endTime: '11:00',
            totalAmount: '1.200.000 ₫'
        };

        const { type, email } = req.body;

        if (!email) {
            return res.status(400).json(responseFormatter.error({
                code: 'VALIDATION_ERROR',
                message: 'Email is required'
            }));
        }

        let result;
        if (type === 'customer') {
            result = await sendBookingConfirmationEmail(email, 'Khách hàng thử nghiệm', mockBookingDetails);
        } else if (type === 'owner') {
            result = await sendOwnerBookingNotificationEmail(email, 'Chủ sân thử nghiệm', mockBookingDetails);
        } else {
            return res.status(400).json(responseFormatter.error({
                code: 'VALIDATION_ERROR',
                message: 'Type must be either "customer" or "owner"'
            }));
        }

        return res.json(responseFormatter.success({
            message: 'Test email sent successfully via Gmail SMTP',
            type,
            email,
            result,
            note: 'Email sent using real Gmail SMTP service. Check recipient inbox.'
        }));

    } catch (error) {
        console.error('Error sending test email:', error);
        return res.status(500).json(responseFormatter.error({
            code: 'INTERNAL_SERVER_ERROR',
            message: 'Failed to send test email',
            details: process.env.NODE_ENV === 'development' ? error.message : undefined
        }));
    }
};

// Process payment for booking
const processPayment = async (req, res) => {
    const operationId = performanceMonitor.startOperation('process_payment', {
        type: 'booking_payment',
        bookingId: req.params.id,
        userId: req.user?.id
    });

    try {
        const { id } = req.params;
        const userId = req.user?.id;
        const { paymentMethod, amount, isFullPayment } = req.body;

        // Validate required fields
        if (!paymentMethod || !amount) {
            performanceMonitor.endOperation(operationId, { error: 'VALIDATION_ERROR' });
            return res.status(400).json(responseFormatter.error({
                code: 'VALIDATION_ERROR',
                message: 'Thiếu thông tin thanh toán'
            }));
        }

        // Find booking with retry mechanism
        const booking = await retryMechanism.executeDatabaseOperation(
            () => Booking.findOne({
                where: {
                    id,
                    user_id: userId
                }
            }),
            'booking_lookup'
        );

        if (!booking) {
            performanceMonitor.endOperation(operationId, { error: 'NOT_FOUND' });
            return res.status(404).json(responseFormatter.error({
                code: 'NOT_FOUND',
                message: 'Không tìm thấy đặt sân'
            }));
        }

        // Check if booking can be paid
        if (booking.status === 'cancelled') {
            performanceMonitor.endOperation(operationId, { error: 'BOOKING_CANCELLED' });
            return res.status(400).json(responseFormatter.error({
                code: 'VALIDATION_ERROR',
                message: 'Không thể thanh toán cho đặt sân đã bị hủy'
            }));
        }

        if (booking.payment_status === 'completed') {
            performanceMonitor.endOperation(operationId, { error: 'ALREADY_PAID' });
            return res.status(400).json(responseFormatter.error({
                code: 'VALIDATION_ERROR',
                message: 'Đặt sân đã được thanh toán đầy đủ'
            }));
        }

        // Calculate remaining amount (should be full amount for 100% payment system)
        const paidAmount = booking.deposit_amount || 0;
        const remainingAmount = booking.total_price - paidAmount;

        // For 100% payment system, amount should equal total price
        if (amount !== remainingAmount) {
            performanceMonitor.endOperation(operationId, { error: 'INVALID_AMOUNT' });
            return res.status(400).json(responseFormatter.error({
                code: 'VALIDATION_ERROR',
                message: 'Vui lòng thanh toán toàn bộ số tiền còn lại'
            }));
        }

        // Update booking payment information (100% payment)
        await retryMechanism.executeDatabaseOperation(
            () => booking.update({
                deposit_amount: booking.total_price, // Full payment
                payment_status: 'completed',
                payment_method: paymentMethod,
                status: 'confirmed',
                updated_at: new Date()
            }),
            'booking_payment_update'
        );

        // Monitor booking operation
        performanceMonitor.monitorBookingOperation('payment', id, amount, true);
        performanceMonitor.endOperation(operationId, { success: true });

        return res.json(responseFormatter.success({
            message: 'Thanh toán thành công',
            data: {
                bookingId: booking.id,
                amountPaid: amount,
                totalPaid: booking.total_price,
                remainingAmount: 0,
                paymentStatus: 'completed',
                bookingStatus: 'confirmed'
            }
        }));

    } catch (error) {
        console.error('Error in processPayment:', error);
        performanceMonitor.endOperation(operationId, { error: error.message });
        performanceMonitor.monitorBookingOperation('payment', req.params.id, 0, false, error.message);
        return res.status(500).json(responseFormatter.error({
            code: 'INTERNAL_SERVER_ERROR',
            message: 'Đã có lỗi xảy ra khi xử lý thanh toán'
        }));
    }
};

// Get field availability with pricing information for user booking
const getFieldAvailabilityWithPricing = async (req, res) => {
    const operationId = performanceMonitor.startOperation('get_field_availability_pricing', {
        type: 'booking_availability_pricing',
        fieldId: req.params.fieldId,
        date: req.query.date
    });

    try {
        const { fieldId } = req.params;
        const { date } = req.query;

        if (!date) {
            performanceMonitor.endOperation(operationId, { error: 'VALIDATION_ERROR' });
            return res.status(400).json(responseFormatter.error({
                code: 'VALIDATION_ERROR',
                message: 'Ngày không được để trống'
            }));
        }

        // Get field info and pricing rules with better error handling
        const field = await Field.findByPk(fieldId, {
            include: [{
                model: FieldPricingRule,
                as: 'pricingRules',
                required: false,
                order: [['from_hour', 'ASC']] // Ensure consistent ordering
            }]
        });

        if (!field) {
            performanceMonitor.endOperation(operationId, { error: 'FIELD_NOT_FOUND' });
            return res.status(404).json(responseFormatter.error({
                code: 'FIELD_NOT_FOUND',
                message: 'Không tìm thấy sân'
            }));
        }

        console.log(`Field ${fieldId} pricing rules:`, field.pricingRules?.length || 0, 'rules found');

        // Get availability data
        const availabilityResult = await retryMechanism.executeDatabaseOperation(
            () => dbOptimizer.checkAvailabilityOptimized(fieldId, date, []),
            'availability_check'
        );

        // Get subfields for price calculation
        const subfields = await SubField.findAll({
            where: { field_id: fieldId },
            attributes: ['id', 'name', 'field_type']
        });

        // Enhance unavailable slots with pricing and payment status information
        const unavailableSlotsWithPricing = availabilityResult.unavailableSlots.map(slot => {
            const hour = parseInt(slot.start_time.split(':')[0]);
            
            // Find applicable pricing rule
            const applicableRule = field.pricingRules?.find(
                rule => hour >= rule.from_hour && hour < rule.to_hour
            );
            
            const basePrice = field.price_per_hour || 0;
            const multiplier = applicableRule ? applicableRule.multiplier : 1.0;
            const finalPrice = Math.round(basePrice * multiplier);

            // Determine display status
            const displayStatus = dbOptimizer.getSlotDisplayStatus(slot);
            
            // Check if payment pending has expired
            const isExpired = displayStatus === 'payment_pending' && 
                            dbOptimizer.isPaymentPendingExpired(slot.booking_date);

            return {
                ...slot,
                base_price: basePrice,
                peak_hour_multiplier: multiplier,
                calculated_price: finalPrice,
                is_peak_hour: multiplier > 1.0,
                display_status: displayStatus,
                is_payment_expired: isExpired,
                payment_expires_at: displayStatus === 'payment_pending' && slot.booking_date ? 
                    new Date(new Date(slot.booking_date).getTime() + 10 * 60 * 1000).toISOString() : null
            };
        });

        performanceMonitor.endOperation(operationId, { success: true });

        return res.json(responseFormatter.success({
            fieldId,
            date,
            field: {
                id: field.id,
                name: field.name,
                price_per_hour: field.price_per_hour,
                pricingRules: field.pricingRules || [] // Always return array, never undefined
            },
            subfields: subfields.map(sf => ({
                id: sf.id,
                name: sf.name,
                field_type: sf.field_type
            })),
            unavailableSlots: unavailableSlotsWithPricing,
            isAvailable: availabilityResult.isAvailable,
            conflicts: availabilityResult.conflicts || [],
            // Add debug info
            debug: {
                pricingRulesCount: field.pricingRules?.length || 0,
                basePrice: field.price_per_hour,
                timestamp: new Date().toISOString()
            }
        }));

    } catch (error) {
        console.error('Error in getFieldAvailabilityWithPricing:', error);
        performanceMonitor.endOperation(operationId, { error: error.message });
        return res.status(500).json(responseFormatter.error({
            code: 'INTERNAL_SERVER_ERROR',
            message: 'Đã có lỗi xảy ra khi kiểm tra tình trạng sân',
            details: process.env.NODE_ENV === 'development' ? error.message : undefined
        }));
    }
};

// Cancel booking for maintenance with automatic refund
const cancelBookingForMaintenance = async (req, res) => {
    const operationId = performanceMonitor.startOperation('cancel_booking_maintenance');
    
    try {
        const { bookingId, maintenanceReason } = req.body;
        const userId = req.user.id;
        
        // Validate input
        if (!bookingId || !maintenanceReason) {
            performanceMonitor.endOperation(operationId, { error: 'VALIDATION_ERROR' });
            return res.status(400).json(responseFormatter.error({
                code: 'VALIDATION_ERROR',
                message: 'Booking ID và lý do bảo trì không được để trống'
            }));
        }
        
        // Find booking with related data
        const booking = await Booking.findOne({
            where: { id: bookingId },
            include: [
                {
                    model: TimeSlot,
                    as: 'timeSlots',
                    include: [{
                        model: SubField,
                        as: 'subfield',
                        include: [{
                            model: Field,
                            as: 'field',
                            attributes: ['id', 'name']
                        }]
                    }]
                }
            ]
        });

        if (!booking) {
            performanceMonitor.endOperation(operationId, { error: 'NOT_FOUND' });
            return res.status(404).json(responseFormatter.error({
                code: 'NOT_FOUND',
                message: 'Không tìm thấy đặt sân'
            }));
        }

        // Get user separately
        const user = await User.findByPk(booking.user_id);
        if (!user) {
            performanceMonitor.endOperation(operationId, { error: 'USER_NOT_FOUND' });
            return res.status(404).json(responseFormatter.error({
                code: 'USER_NOT_FOUND',
                message: 'Không tìm thấy thông tin người dùng'
            }));
        }

        // Check if booking can be cancelled
        if (booking.status === 'cancelled') {
            performanceMonitor.endOperation(operationId, { error: 'ALREADY_CANCELLED' });
            return res.status(400).json(responseFormatter.error({
                code: 'VALIDATION_ERROR',
                message: 'Đặt sân đã được hủy trước đó'
            }));
        }

        // Protect bookings that are pending payment
        if (booking.status === 'payment_pending') {
            // 🔍 DEBUG: Log details about payment_pending protection
            console.log('🛡️ PAYMENT_PENDING PROTECTION TRIGGERED:');
            console.log('- Booking ID:', booking.id);
            console.log('- Status:', booking.status);
            console.log('- Payment Status:', booking.payment_status);
            console.log('- User ID:', booking.user_id);
            console.log('- Total Price:', booking.total_price);
            console.log('- Created At:', booking.created_at);
            console.log('📧 NO EMAIL WILL BE SENT (payment_pending protection)');
            
            performanceMonitor.endOperation(operationId, { error: 'PAYMENT_PENDING' });
            return res.status(400).json(responseFormatter.error({
                code: 'VALIDATION_ERROR',
                message: 'Không thể hủy đặt sân đang chờ thanh toán để bảo trì. Vui lòng chờ khách hàng hoàn tất thanh toán hoặc hết hạn thanh toán.'
            }));
        }

        // 🔍 DEBUG: Log details about bookings that WILL be processed
        console.log('📋 PROCESSING MAINTENANCE CANCELLATION:');
        console.log('- Booking ID:', booking.id);
        console.log('- Status:', booking.status);
        console.log('- Payment Status:', booking.payment_status);
        console.log('- User ID:', booking.user_id);
        console.log('- Will send email: YES (confirmed booking)');

        // Process automatic refund (100% for maintenance cancellation)
        const needsStripeRefund = booking.status === 'confirmed' && 
                                 (booking.payment_status === 'paid' || booking.payment_status === 'completed') && 
                                 booking.total_price > 0;

        let refundAmount = 0;
        let stripeRefundId = null;

        if (needsStripeRefund) {
            console.log('🔄 Processing Stripe refund for maintenance cancellation:', booking.id);
            
            try {
                // Find payment record to get Stripe payment intent ID
                const payment = await Payment.findOne({
                    where: { booking_id: booking.id }
                });

                if (!payment || !payment.stripe_payment_intent_id) {
                    console.warn('⚠️ No payment info found for refund, continuing with cancellation');
                } else {
                    // Create refund via Stripe
                    const stripe = require('stripe')(process.env.STRIPE_SECRET_KEY);
                    const refund = await stripe.refunds.create({
                        payment_intent: payment.stripe_payment_intent_id,
                        amount: Math.round(booking.total_price), // 100% refund
                        reason: 'requested_by_customer',
                        metadata: {
                            booking_id: booking.id,
                            cancellation_reason: `Bảo trì sân: ${maintenanceReason}`,
                            user_id: booking.user_id,
                            maintenance_cancellation: true
                        }
                    });

                    stripeRefundId = refund.id;
                    refundAmount = booking.total_price;

                    // Update payment record with refund info
                    await payment.update({
                        status: 'refunded',
                        refund_amount: refundAmount,
                        refund_reason: `Bảo trì sân: ${maintenanceReason}`,
                        stripe_refund_id: refund.id,
                        updated_at: new Date()
                    });

                    console.log('✅ Stripe refund created successfully:', refund.id);
                }
            } catch (stripeError) {
                console.error('❌ Error creating Stripe refund:', stripeError);
                // Continue with cancellation even if refund fails
            }
        }

        // Update booking status
        await booking.update({
            status: 'cancelled',
            payment_status: needsStripeRefund ? 'refunded' : booking.payment_status,
            cancellation_reason: `Bảo trì sân: ${maintenanceReason}`,
            cancelled_at: new Date(),
            cancelled_by: userId,
            refund_amount: refundAmount,
            stripe_refund_id: stripeRefundId
        });

        // Update TimeSlots status to maintenance
        if (booking.timeSlots && booking.timeSlots.length > 0) {
            await Promise.all(booking.timeSlots.map(async (timeSlot) => {
                await timeSlot.update({
                    status: 'maintenance',
                    maintenance_reason: maintenanceReason,
                    maintenance_until: null // Will be set when maintenance is scheduled
                });
                
                // Clear cache for this field and date
                const dbOptimizer = require('../utils/dbOptimizer');
                await dbOptimizer.clearAvailabilityCache(timeSlot.sub_field_id, timeSlot.date);
            }));
            console.log('✅ TimeSlots updated to maintenance status and cache cleared');
        }

        // Send notification email to customer
        let emailSent = false;
        try {
            const emailService = require('../utils/emailService');
            
            // Get ALL time slot info instead of just the first one
            const timeSlotInfos = booking.timeSlots ? booking.timeSlots.map(ts => ({
                subField: ts.subfield ? ts.subfield.name || 'N/A' : 'N/A',
                fieldName: ts.subfield && ts.subfield.field ? ts.subfield.field.name : 'Sân bóng',
                startTime: ts.start_time,
                endTime: ts.end_time,
                date: ts.date
            })) : [];
            
            // Get main field name from first time slot
            const mainFieldName = timeSlotInfos.length > 0 ? timeSlotInfos[0].fieldName : 'Sân bóng';
            
            // Format booking date to Vietnamese timezone and format
            const bookingDate = new Date(booking.booking_date);
            const vietnamTime = new Date(bookingDate.getTime() + (7 * 60 * 60 * 1000)); // UTC+7
            const formattedDate = vietnamTime.toLocaleDateString('vi-VN', {
                weekday: 'long',
                year: 'numeric',
                month: 'long',
                day: 'numeric',
                timeZone: 'Asia/Ho_Chi_Minh'
            });
            
            await emailService.sendMaintenanceCancellationEmail(
                user.email,
                user.name,
                {
                    fieldName: mainFieldName,
                    bookingDate: formattedDate,
                    timeSlots: timeSlotInfos, // Pass all time slots
                    maintenanceReason: maintenanceReason,
                    refundAmount: refundAmount,
                    totalPrice: booking.total_price,
                    willRefund: needsStripeRefund
                }
            );
            emailSent = true;
            console.log('✅ Maintenance cancellation email sent to:', user.email);
        } catch (emailError) {
            console.error('❌ Email notification error:', emailError);
        }

        // Emit socket events for real-time updates
        try {
            const { getSocketInstance } = require('../config/socket.config');
            const io = getSocketInstance();
            
            // Emit booking status update
            emitBookingStatusUpdate(booking.id, 'cancelled', {
                reason: `Bảo trì sân: ${maintenanceReason}`,
                refundAmount: refundAmount,
                maintenanceCancellation: true
            });

            // Emit maintenance event for each affected timeslot
            if (booking.timeSlots && booking.timeSlots.length > 0) {
                booking.timeSlots.forEach(timeSlot => {
                    // Emit to all connected clients (both specific rooms and broadcast)
                    const maintenanceData = {
                        timeSlotId: timeSlot.id,
                        subFieldId: timeSlot.sub_field_id,
                        date: timeSlot.date,
                        startTime: timeSlot.start_time,
                        endTime: timeSlot.end_time,
                        status: 'maintenance',
                        maintenanceReason: maintenanceReason,
                        affectedBookingId: booking.id,
                        timestamp: new Date().toISOString(),
                        refresh_needed: true
                    };
                    
                    // Emit to specific field room
                    io.to(`field-${timeSlot.sub_field_id}`).emit('timeslot_maintenance_set', maintenanceData);
                    
                    // Emit to general maintenance room
                    io.emit('timeslot_maintenance_set', maintenanceData);
                    
                    // Emit booking cancellation event
                    io.emit('booking_cancelled', {
                        bookingId: booking.id,
                        timeSlotId: timeSlot.id,
                        subFieldId: timeSlot.sub_field_id,
                        refresh_needed: true
                    });
                    
                    console.log('📡 Emitted maintenance event for timeslot:', timeSlot.id);
                });
            }

            console.log('✅ Real-time notifications sent for maintenance cancellation');
        } catch (socketError) {
            console.error('❌ Error sending real-time notifications:', socketError);
        }

        performanceMonitor.endOperation(operationId, { success: true });
        return res.json(responseFormatter.success({
            bookingId: booking.id,
            cancelled: true,
            refundAmount: refundAmount,
            emailSent: emailSent,
            maintenanceReason: maintenanceReason
        }, 'Đã hủy booking và hoàn tiền do bảo trì'));

    } catch (error) {
        console.error('❌ Error cancelling booking for maintenance:', error);
        performanceMonitor.endOperation(operationId, { error: error.message });
        return res.status(500).json(responseFormatter.error({
            code: 'INTERNAL_SERVER_ERROR',
            message: 'Đã có lỗi xảy ra khi hủy đặt sân'
        }));
    }
};

// Cancel multiple bookings for maintenance with single summary email
const cancelMultipleBookingsForMaintenance = async (req, res) => {
    const operationId = performanceMonitor.startOperation('cancel_multiple_bookings_maintenance');
    
    try {
        const { bookingIds, maintenanceReason } = req.body;
        const userId = req.user.id;
        
        // Validate input
        if (!bookingIds || !Array.isArray(bookingIds) || bookingIds.length === 0 || !maintenanceReason) {
            performanceMonitor.endOperation(operationId, { error: 'VALIDATION_ERROR' });
            return res.status(400).json(responseFormatter.error({
                code: 'VALIDATION_ERROR',
                message: 'Danh sách booking IDs và lý do bảo trì không được để trống'
            }));
        }
        
        console.log(`🔄 Processing cancellation for ${bookingIds.length} bookings:`, bookingIds);
        
        const results = [];
        let totalRefundAmount = 0;
        let customerEmails = new Map(); // Group by customer email
        
        // Process each booking
        for (const bookingId of bookingIds) {
            try {
                // 🔍 DEBUG: Log each booking being processed
                console.log(`🔄 Processing booking: ${bookingId}`);
                
                // Find booking with related data
                const booking = await Booking.findOne({
                    where: { id: bookingId },
                    include: [
                        {
                            model: TimeSlot,
                            as: 'timeSlots',
                            include: [{
                                model: SubField,
                                as: 'subfield',
                                include: [{
                                    model: Field,
                                    as: 'field',
                                    attributes: ['id', 'name']
                                }]
                            }]
                        }
                    ]
                });

                if (!booking) {
                    results.push({
                        bookingId,
                        success: false,
                        error: 'Không tìm thấy đặt sân'
                    });
                    continue;
                }

                // Get user info
                const user = await User.findByPk(booking.user_id);
                if (!user) {
                    results.push({
                        bookingId,
                        success: false,
                        error: 'Không tìm thấy thông tin người dùng'
                    });
                    continue;
                }

                // Check if booking can be cancelled
                if (booking.status === 'cancelled') {
                    results.push({
                        bookingId,
                        success: false,
                        error: 'Đặt sân đã được hủy trước đó'
                    });
                    continue;
                }

                // 🔍 DEBUG: Check for payment_pending protection in multiple cancellation
                console.log(`📋 Booking ${bookingId} status: ${booking.status}, payment_status: ${booking.payment_status}`);
                
                // Protect bookings that are pending payment (same as single cancellation)
                if (booking.status === 'payment_pending') {
                    console.log(`🛡️ MULTIPLE CANCELLATION: Protecting payment_pending booking ${bookingId}`);
                    results.push({
                        bookingId,
                        success: false,
                        error: 'Không thể hủy đặt sân đang chờ thanh toán để bảo trì'
                    });
                    continue;
                }

                // Process refund
                const needsStripeRefund = booking.status === 'confirmed' && 
                                         (booking.payment_status === 'paid' || booking.payment_status === 'completed') && 
                                         booking.total_price > 0;

                let refundAmount = 0;
                let stripeRefundId = null;

                if (needsStripeRefund) {
                    try {
                        // Find payment record
                        const payment = await Payment.findOne({
                            where: { booking_id: booking.id }
                        });

                        if (payment && payment.stripe_payment_intent_id) {
                            // Create refund via Stripe
                            const stripe = require('stripe')(process.env.STRIPE_SECRET_KEY);
                            const refund = await stripe.refunds.create({
                                payment_intent: payment.stripe_payment_intent_id,
                                amount: Math.round(booking.total_price),
                                reason: 'requested_by_customer',
                                metadata: {
                                    booking_id: booking.id,
                                    cancellation_reason: `Bảo trì sân: ${maintenanceReason}`,
                                    user_id: booking.user_id,
                                    maintenance_cancellation: true
                                }
                            });

                            stripeRefundId = refund.id;
                            refundAmount = booking.total_price;

                            // Update payment record
                            await payment.update({
                                status: 'refunded',
                                refund_amount: refundAmount,
                                refund_reason: `Bảo trì sân: ${maintenanceReason}`,
                                stripe_refund_id: refund.id,
                                updated_at: new Date()
                            });
                        }
                    } catch (stripeError) {
                        console.error('❌ Stripe refund error for booking', bookingId, ':', stripeError);
                    }
                }

                // Update booking status
                await booking.update({
                    status: 'cancelled',
                    payment_status: needsStripeRefund ? 'refunded' : booking.payment_status,
                    cancellation_reason: `Bảo trì sân: ${maintenanceReason}`,
                    cancelled_at: new Date(),
                    cancelled_by: userId,
                    refund_amount: refundAmount,
                    stripe_refund_id: stripeRefundId
                });

                // Update TimeSlots status to maintenance
                if (booking.timeSlots && booking.timeSlots.length > 0) {
                    await Promise.all(booking.timeSlots.map(async (timeSlot) => {
                        await timeSlot.update({
                            status: 'maintenance',
                            maintenance_reason: maintenanceReason,
                            maintenance_until: null
                        });
                        
                        // Clear cache
                        const dbOptimizer = require('../utils/dbOptimizer');
                        await dbOptimizer.clearAvailabilityCache(timeSlot.sub_field_id, timeSlot.date);
                    }));
                }

                // Group booking info by customer email for summary email
                if (!customerEmails.has(user.email)) {
                    customerEmails.set(user.email, {
                        customerName: user.name,
                        bookings: [],
                        totalRefund: 0
                    });
                }

                const customerData = customerEmails.get(user.email);
                customerData.bookings.push({
                    bookingId: booking.id,
                    fieldName: booking.timeSlots && booking.timeSlots[0] && booking.timeSlots[0].subfield && booking.timeSlots[0].subfield.field 
                        ? booking.timeSlots[0].subfield.field.name : 'Sân bóng',
                    timeSlots: booking.timeSlots ? booking.timeSlots.map(ts => ({
                        subField: ts.subfield ? ts.subfield.name || 'N/A' : 'N/A',
                        startTime: ts.start_time,
                        endTime: ts.end_time,
                        date: ts.date
                    })) : [],
                    refundAmount: refundAmount,
                    totalPrice: booking.total_price,
                    bookingDate: booking.booking_date
                });
                customerData.totalRefund += refundAmount;

                totalRefundAmount += refundAmount;

                results.push({
                    bookingId,
                    success: true,
                    refundAmount,
                    customerEmail: user.email
                });

                console.log(`✅ Successfully processed booking ${bookingId} - refund: ${refundAmount}đ`);

            } catch (error) {
                console.error(`❌ Error processing booking ${bookingId}:`, error);
                results.push({
                    bookingId,
                    success: false,
                    error: error.message
                });
            }
        }

        // Send summary emails to each customer
        let emailsSent = 0;
        for (const [email, customerData] of customerEmails) {
            try {
                const emailService = require('../utils/emailService');
                
                // Format booking date
                const bookingDate = customerData.bookings[0]?.bookingDate;
                const vietnamTime = new Date(new Date(bookingDate).getTime() + (7 * 60 * 60 * 1000));
                const formattedDate = vietnamTime.toLocaleDateString('vi-VN', {
                    weekday: 'long',
                    year: 'numeric',
                    month: 'long',
                    day: 'numeric',
                    timeZone: 'Asia/Ho_Chi_Minh'
                });

                // Combine all time slots from all bookings
                const allTimeSlots = customerData.bookings.flatMap(booking => booking.timeSlots);
                
                await emailService.sendMaintenanceCancellationEmail(
                    email,
                    customerData.customerName,
                    {
                        fieldName: customerData.bookings[0]?.fieldName || 'Sân bóng',
                        bookingDate: formattedDate,
                        timeSlots: allTimeSlots,
                        maintenanceReason: maintenanceReason,
                        refundAmount: customerData.totalRefund,
                        totalPrice: customerData.bookings.reduce((sum, b) => sum + b.totalPrice, 0),
                        willRefund: customerData.totalRefund > 0,
                        multipleBookings: customerData.bookings.length > 1,
                        bookingCount: customerData.bookings.length
                    }
                );
                emailsSent++;
                console.log(`✅ Summary email sent to ${email} for ${customerData.bookings.length} bookings`);
            } catch (emailError) {
                console.error(`❌ Error sending email to ${email}:`, emailError);
            }
        }

        // Emit socket events
        try {
            const { getSocketInstance } = require('../config/socket.config');
            const io = getSocketInstance();
            
            results.filter(r => r.success).forEach(result => {
                io.emit('booking_cancelled', {
                    bookingId: result.bookingId,
                    reason: `Bảo trì sân: ${maintenanceReason}`,
                    refundAmount: result.refundAmount,
                    maintenanceCancellation: true
                });
            });
            
            console.log('✅ Socket events emitted for maintenance cancellations');
        } catch (socketError) {
            console.error('❌ Socket error:', socketError);
        }

        const successfulCancellations = results.filter(r => r.success);
        const failedCancellations = results.filter(r => !r.success);

        performanceMonitor.endOperation(operationId, { success: true });
        return res.json(responseFormatter.success({
            totalProcessed: bookingIds.length,
            successful: successfulCancellations.length,
            failed: failedCancellations.length,
            totalRefundAmount,
            emailsSent,
            results,
            failedBookings: failedCancellations
        }, `Đã xử lý ${successfulCancellations.length}/${bookingIds.length} booking. Tổng hoàn tiền: ${totalRefundAmount.toLocaleString('vi-VN')}đ`));

    } catch (error) {
        console.error('❌ Error in cancelMultipleBookingsForMaintenance:', error);
        performanceMonitor.endOperation(operationId, { error: error.message });
        return res.status(500).json(responseFormatter.error({
            code: 'INTERNAL_SERVER_ERROR',
            message: 'Đã có lỗi xảy ra khi hủy các đặt sân'
        }));
    }
};

module.exports = {
    getFieldAvailability,
    createBooking,
    getUserBookings,
    cancelBooking,
    getBookingById,
    getBookingStats,
    testEmail,
    processPayment,
    getFieldAvailabilityWithPricing,
    cancelBookingForMaintenance,
    cancelMultipleBookingsForMaintenance
};<|MERGE_RESOLUTION|>--- conflicted
+++ resolved
@@ -550,14 +550,6 @@
 
         // Emit real-time notifications for booking cancellation using centralized service
         try {
-<<<<<<< HEAD
-            await RealTimeEventService.emitBookingCancelled(booking.id, {
-                reason: reason,
-                refundAmount: refundAmount,
-                userId: booking.user_id,
-                paymentStatus: needsStripeRefund ? 'refunded' : 'cancelled',
-                wasStripeRefund: needsStripeRefund
-=======
             // Emit booking status update
             emitBookingStatusUpdate(booking.id, {
                 status: 'cancelled',
@@ -587,7 +579,6 @@
                 message: needsStripeRefund && refundAmount > 0
                     ? `Your booking has been cancelled with ${refundPercentage}% refund (${refundAmount.toLocaleString('vi-VN')}đ)`
                     : 'Your booking has been cancelled successfully'
->>>>>>> c50bf0ab
             });
 
             console.log('✅ Real-time notifications sent for booking cancellation:', booking.id);
