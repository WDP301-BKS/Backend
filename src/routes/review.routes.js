--- conflicted
+++ resolved
@@ -3,14 +3,9 @@
 const { authMiddleware } = require('../middlewares/auth.middleware');
 const { 
   createReview, 
-<<<<<<< HEAD
   getReviewsByField, 
   updateReview,
   upsertReviewByBooking
-=======
-  getReviewsByField,
-  getOwnerFieldsReviews 
->>>>>>> d3e317f9
 } = require('../controllers/review.controller');
 
 // Tạo đánh giá mới
@@ -19,15 +14,10 @@
 // Lấy danh sách đánh giá theo sân
 router.get('/field/:field_id', getReviewsByField);
 
-<<<<<<< HEAD
 // Cập nhật đánh giá
 router.put('/update', authMiddleware, updateReview);
 
 // Tạo hoặc cập nhật review theo booking
 router.post('/by-booking', authMiddleware, upsertReviewByBooking);
-=======
-// Lấy tất cả đánh giá của các sân của owner
-router.get('/owner/fields-reviews', authMiddleware, getOwnerFieldsReviews);
->>>>>>> d3e317f9
 
 module.exports = router;