--- conflicted
+++ resolved
@@ -3,14 +3,11 @@
 const userRoutes = require('./user.routes');
 const ownerRoutes = require('./owner.routes');
 const fieldRoutes = require('./field.routes');
-<<<<<<< HEAD
 const chatRoutes = require('./chat.routes');
 const favorite = require('./favorite.routes');
 const reviewRoutes = require('./review.routes');
-=======
 const bookingRoutes = require('./booking.routes');
 const paymentRoutes = require('./payment.routes');
->>>>>>> de1b6e4d
 
 const router = express.Router();
 
@@ -26,20 +23,16 @@
 // Mount field routes
 router.use('/fields', fieldRoutes);
 
-<<<<<<< HEAD
 // Mount chat routes
 router.use('/chats', chatRoutes);
 
 router.use('/favorites', favorite);
 router.use('/reviews', reviewRoutes);
 
-module.exports = router;
-=======
 // Mount booking routes
 router.use('/bookings', bookingRoutes);
 
 // Mount payment routes
 router.use('/payments', paymentRoutes);
 
-module.exports = router; 
->>>>>>> de1b6e4d
+module.exports = router; 