const express = require('express');
const cors = require('cors');
const dotenv = require('dotenv');
const http = require('http');
const { errorHandler } = require('./common');
const { globalErrorHandler } = errorHandler;
const logger = require('./utils/logger');
const requestLoggerMiddleware = require('./middlewares/requestLogger');
const requestIdMiddleware = require('./middlewares/requestId');
const responseFormatter = require('./utils/responseFormatter');
const { initializeSocket } = require('./config/socket.config');

// Load environment variables
dotenv.config();

// Import DB and models
const { sequelize, testDbConnection, syncModels } = require('./models');

// Import routes
const routes = require('./routes');

// Initialize express app
const app = express();

// Create HTTP server
const server = http.createServer(app);

// Initialize Socket.IO
const io = initializeSocket(server);

// CORS Configuration
app.use(cors({
  origin: process.env.FRONTEND_URL,
  methods: ['GET', 'POST', 'PUT', 'DELETE', 'OPTIONS'],
  allowedHeaders: ['Content-Type', 'Authorization', 'x-correlation-id'],
  exposedHeaders: ['x-correlation-id'],
  credentials: true
}));

// Middleware - but exclude webhook route from JSON parsing
app.use('/api/payments/webhook', express.raw({ type: 'application/json' }));
app.use(express.json());
app.use(express.urlencoded({ extended: true }));

// Add correlation ID to every request
app.use(requestIdMiddleware);

// Request logging middleware
app.use(requestLoggerMiddleware);

// Routes
app.use('/api', routes);

// Default route
app.get('/', (req, res) => {
  res.json(responseFormatter.success({ message: 'Welcome to Football Field Booking API.' }));
});

// Handle 404
app.use((req, res) => {
  res.status(404).json(
    responseFormatter.error(`Route ${req.originalUrl} not found`, 404)
  );
  logger.warn(`404 - Route not found: ${req.originalUrl}`, { correlationId: req.correlationId });
});

// Global error handler
app.use((err, req, res, next) => {
  logger.error(`Error: ${err.message}`, { 
    correlationId: req.correlationId,
    stack: err.stack,
    path: req.path,
    method: req.method,
    body: req.body,
    params: req.params,
    query: req.query
  });
  
  // Format the error response
  const statusCode = err.statusCode || 500;
  const errorResponse = responseFormatter.error(
    err.message || 'Internal Server Error',
    statusCode,
    err.errors
  );
  
  res.status(statusCode).json(errorResponse);
});

// Server setup
const PORT = process.env.PORT || 5001;

// Test DB connection and sync models
const startServer = async () => {
  try {
    // Test the database connection
    await testDbConnection();
    logger.info('Database connection successful');
    
    // Sync all models with the database
    await syncModels();
    logger.info('Models synchronized with database');
<<<<<<< HEAD
      // Start the server
    server.listen(PORT, () => {
=======
    
    // Start periodic cleanup for expired bookings
    const dbOptimizer = require('./utils/dbOptimizer');
    const cleanupInterval = dbOptimizer.startPeriodicCleanup();
    logger.info('Started periodic cleanup for expired bookings');
    
    // Handle graceful shutdown
    process.on('SIGTERM', () => {
      logger.info('SIGTERM received, shutting down gracefully');
      clearInterval(cleanupInterval);
      process.exit(0);
    });
    
    process.on('SIGINT', () => {
      logger.info('SIGINT received, shutting down gracefully');
      clearInterval(cleanupInterval);
      process.exit(0);
    });
    
    // Start the server
    app.listen(PORT, () => {
>>>>>>> de1b6e4d
      logger.info(`Server is running on port ${PORT}`);
      logger.info(`Socket.IO server initialized`);
      logger.info(`CORS enabled for: ${process.env.FRONTEND_URL}`);
    });
  } catch (error) {
    logger.error('Failed to start server:', error);
  }
};

startServer(); <|MERGE_RESOLUTION|>--- conflicted
+++ resolved
@@ -100,10 +100,6 @@
     // Sync all models with the database
     await syncModels();
     logger.info('Models synchronized with database');
-<<<<<<< HEAD
-      // Start the server
-    server.listen(PORT, () => {
-=======
     
     // Start periodic cleanup for expired bookings
     const dbOptimizer = require('./utils/dbOptimizer');
@@ -124,8 +120,7 @@
     });
     
     // Start the server
-    app.listen(PORT, () => {
->>>>>>> de1b6e4d
+    server.listen(PORT, () => {
       logger.info(`Server is running on port ${PORT}`);
       logger.info(`Socket.IO server initialized`);
       logger.info(`CORS enabled for: ${process.env.FRONTEND_URL}`);
